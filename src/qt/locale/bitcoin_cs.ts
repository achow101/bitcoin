--- conflicted
+++ resolved
@@ -379,11 +379,7 @@
         <translation>Bitcoinová peněženka</translation>
     </message>
     <message>
-<<<<<<< HEAD
-        <location filename="../bitcoingui.cpp" line="666"/>
-=======
-        <location filename="../bitcoingui.cpp" line="647"/>
->>>>>>> 13b0b1cd
+        <location filename="../bitcoingui.cpp" line="664"/>
         <source>Incoming transaction</source>
         <translation>Příchozí transakce</translation>
     </message>
@@ -393,39 +389,17 @@
         <translation>Zašifruj nebo dešifruj peněženku</translation>
     </message>
     <message>
-<<<<<<< HEAD
-        <location filename="../bitcoingui.cpp" line="800"/>
-=======
-        <location filename="../bitcoingui.cpp" line="781"/>
->>>>>>> 13b0b1cd
+        <location filename="../bitcoingui.cpp" line="798"/>
         <source>Wallet is &lt;b&gt;encrypted&lt;/b&gt; and currently &lt;b&gt;locked&lt;/b&gt;</source>
         <translation>Peněženka je &lt;b&gt;zašifrovaná&lt;/b&gt; a momentálně &lt;b&gt;zamčená&lt;/b&gt;</translation>
     </message>
     <message>
-<<<<<<< HEAD
-        <location filename="../bitcoingui.cpp" line="823"/>
-=======
-        <location filename="../bitcoingui.cpp" line="211"/>
-        <source>&amp;Send coins</source>
-        <translation>P&amp;oslání mincí</translation>
-    </message>
-    <message>
-        <location filename="../bitcoingui.cpp" line="259"/>
-        <source>&amp;Change Passphrase</source>
-        <translation>Změň &amp;heslo</translation>
-    </message>
-    <message>
-        <location filename="../bitcoingui.cpp" line="804"/>
->>>>>>> 13b0b1cd
+        <location filename="../bitcoingui.cpp" line="821"/>
         <source>Backup Wallet</source>
         <translation>Záloha peněženky</translation>
     </message>
     <message>
-<<<<<<< HEAD
-        <location filename="../bitcoingui.cpp" line="823"/>
-=======
-        <location filename="../bitcoingui.cpp" line="804"/>
->>>>>>> 13b0b1cd
+        <location filename="../bitcoingui.cpp" line="821"/>
         <source>Wallet Data (*.dat)</source>
         <translation>Data peněženky (*.dat)</translation>
     </message>
@@ -454,30 +428,9 @@
         <translation>Aktuální</translation>
     </message>
     <message>
-<<<<<<< HEAD
-        <location filename="../bitcoingui.cpp" line="633"/>
-        <source>This transaction is over the size limit.  You can still send it for a fee of %1, which goes to the nodes that process your transaction and helps to support the network.  Do you want to pay the fee?</source>
-        <translation>Tahle transakce přesahuje velikostní limit.  I tak ji ale můžeš poslat, pokud za ni zaplatíš poplatek %1, který půjde uzlům, které tvou transakci zpracují, a navíc tak podpoříš síť.  Chceš zaplatit poplatek?</translation>
-    </message>
-    <message>
         <location filename="../bitcoingui.cpp" line="236"/>
         <source>Quit application</source>
         <translation>Ukončit aplikaci</translation>
-=======
-        <location filename="../bitcoingui.cpp" line="316"/>
-        <source>Actions toolbar</source>
-        <translation>Panel akcí</translation>
-    </message>
-    <message>
-        <location filename="../bitcoingui.cpp" line="212"/>
-        <source>Send coins to a bitcoin address</source>
-        <translation>Pošli mince na Bitcoinovou adresu</translation>
-    </message>
-    <message>
-        <location filename="../bitcoingui.cpp" line="501"/>
-        <source>Downloaded %1 blocks of transaction history.</source>
-        <translation>Staženo %1 bloků transakční historie.</translation>
->>>>>>> 13b0b1cd
     </message>
     <message>
         <location filename="../bitcoingui.cpp" line="255"/>
@@ -485,20 +438,12 @@
         <translation>&amp;Zazálohovat peněženku</translation>
     </message>
     <message>
-<<<<<<< HEAD
-        <location filename="../bitcoingui.cpp" line="665"/>
-=======
-        <location filename="../bitcoingui.cpp" line="646"/>
->>>>>>> 13b0b1cd
+        <location filename="../bitcoingui.cpp" line="663"/>
         <source>Sent transaction</source>
         <translation>Odeslané transakce</translation>
     </message>
     <message>
-<<<<<<< HEAD
-        <location filename="../bitcoingui.cpp" line="667"/>
-=======
-        <location filename="../bitcoingui.cpp" line="648"/>
->>>>>>> 13b0b1cd
+        <location filename="../bitcoingui.cpp" line="665"/>
         <source>Date: %1
 Amount: %2
 Type: %3
@@ -632,39 +577,22 @@
         <translation>Poslední stažený blok byl vygenerován %1.</translation>
     </message>
     <message>
-<<<<<<< HEAD
-        <location filename="../bitcoingui.cpp" line="792"/>
-=======
-        <location filename="../bitcoingui.cpp" line="615"/>
+        <location filename="../bitcoingui.cpp" line="632"/>
         <source>This transaction is over the size limit. You can still send it for a fee of %1, which goes to the nodes that process your transaction and helps to support the network. Do you want to pay the fee?</source>
         <translation type="unfinished"></translation>
     </message>
     <message>
-        <location filename="../bitcoingui.cpp" line="619"/>
-        <source>Sending...</source>
-        <translation>Posílám...</translation>
-    </message>
-    <message>
-        <location filename="../bitcoingui.cpp" line="773"/>
->>>>>>> 13b0b1cd
+        <location filename="../bitcoingui.cpp" line="790"/>
         <source>Wallet is &lt;b&gt;encrypted&lt;/b&gt; and currently &lt;b&gt;unlocked&lt;/b&gt;</source>
         <translation>Peněženka je &lt;b&gt;zašifrovaná&lt;/b&gt; a momentálně &lt;b&gt;odemčená&lt;/b&gt;</translation>
     </message>
     <message>
-<<<<<<< HEAD
-        <location filename="../bitcoingui.cpp" line="826"/>
-=======
-        <location filename="../bitcoingui.cpp" line="807"/>
->>>>>>> 13b0b1cd
+        <location filename="../bitcoingui.cpp" line="824"/>
         <source>Backup Failed</source>
         <translation>Zálohování selhalo</translation>
     </message>
     <message>
-<<<<<<< HEAD
-        <location filename="../bitcoingui.cpp" line="826"/>
-=======
-        <location filename="../bitcoingui.cpp" line="807"/>
->>>>>>> 13b0b1cd
+        <location filename="../bitcoingui.cpp" line="824"/>
         <source>There was an error trying to save the wallet data to the new location.</source>
         <translation>Při ukládání peněženky na nové místo se přihodila nějaká chyba.</translation>
     </message>
@@ -708,7 +636,7 @@
         <translation>Zobraz nebo skryj okno Bitcoinu</translation>
     </message>
     <message>
-        <location filename="../bitcoingui.cpp" line="638"/>
+        <location filename="../bitcoingui.cpp" line="636"/>
         <source>Sending...</source>
         <translation>Posílám...</translation>
     </message>
@@ -1795,20 +1723,9 @@
         <translation>Poplatek za KB, který se přidá ke každé odeslané transakci</translation>
     </message>
     <message>
-<<<<<<< HEAD
         <location filename="../bitcoinstrings.cpp" line="41"/>
         <source>Bitcoin version</source>
         <translation>Verze Bitcoinu</translation>
-=======
-        <location filename="../bitcoinstrings.cpp" line="72"/>
-        <source>Cannot obtain a lock on data directory %s. Bitcoin is probably already running.</source>
-        <translation type="unfinished"></translation>
-    </message>
-    <message>
-        <location filename="../bitcoinstrings.cpp" line="80"/>
-        <source>Error loading wallet.dat: Wallet corrupted</source>
-        <translation>Chyba při načítání wallet.dat: peněženka je poškozená</translation>
->>>>>>> 13b0b1cd
     </message>
     <message>
         <location filename="../bitcoinstrings.cpp" line="85"/>
@@ -1841,12 +1758,31 @@
         <translation>Generovat mince</translation>
     </message>
     <message>
+        <location filename="../bitcoinstrings.cpp" line="8"/>
+        <source>Error: Wallet locked, unable to create transaction.</source>
+        <translation type="unfinished"></translation>
+    </message>
+    <message>
+        <location filename="../bitcoinstrings.cpp" line="9"/>
+        <source>Error: This transaction requires a transaction fee of at least %s because of its amount, complexity, or use of recently received funds.</source>
+        <translation type="unfinished"></translation>
+    </message>
+    <message>
+        <location filename="../bitcoinstrings.cpp" line="12"/>
+        <source>Error: Transaction creation failed.</source>
+        <translation type="unfinished">Chyba: Vytvoření transakce selhalo.</translation>
+    </message>
+    <message>
+        <location filename="../bitcoinstrings.cpp" line="14"/>
+        <source>Error: The transaction was rejected. This might happen if some of the coins in your wallet were already spent, such as if you used a copy of wallet.dat and coins were spent in the copy but not marked as spent here.</source>
+        <translation type="unfinished">Chyba Transakce byla odmítnuta. Tohle může nastat, pokud nějaké mince z tvé peněženky už jednou byly utraceny, například pokud používáš kopii souboru wallet.dat a mince byly utraceny v druhé kopii, ale nebyly označeny jako utracené v této.</translation>
+    </message>
+    <message>
         <location filename="../bitcoinstrings.cpp" line="32"/>
         <source>An error occurred while setting up the RPC port %u for listening: %s</source>
         <translation>Při nastavování naslouchacího RPC portu %u nastala chyba: %s</translation>
     </message>
     <message>
-<<<<<<< HEAD
         <location filename="../bitcoinstrings.cpp" line="62"/>
         <source>Connect only to the specified node</source>
         <translation>Připojovat se pouze k udanému uzlu</translation>
@@ -1855,11 +1791,6 @@
         <location filename="../bitcoinstrings.cpp" line="112"/>
         <source>Bitcoin</source>
         <translation>Bitcoin</translation>
-=======
-        <location filename="../bitcoinstrings.cpp" line="54"/>
-        <source>Execute command when the best block changes (%s in cmd is replaced by block hash)</source>
-        <translation>Spustit příkaz, když se změní nejlepší blok (%s se v příkazu nahradí hashem bloku)</translation>
->>>>>>> 13b0b1cd
     </message>
     <message>
         <location filename="../bitcoinstrings.cpp" line="116"/>
@@ -1945,16 +1876,6 @@
 Pokud konfigurační soubor ještě neexistuje, vytvoř ho tak, aby ho mohl číst pouze vlastník.</translation>
     </message>
     <message>
-        <location filename="../bitcoinstrings.cpp" line="8"/>
-        <source>Error: Wallet locked, unable to create transaction  </source>
-        <translation>Chyba: Peněženka je zamčená, nemohu vytvořit transakci  </translation>
-    </message>
-    <message>
-        <location filename="../bitcoinstrings.cpp" line="12"/>
-        <source>Error: Transaction creation failed  </source>
-        <translation>Chyba: Vytvoření transakce selhalo  </translation>
-    </message>
-    <message>
         <location filename="../bitcoinstrings.cpp" line="31"/>
         <source>Error</source>
         <translation>Chyba</translation>
@@ -2203,16 +2124,6 @@
         <location filename="../bitcoinstrings.cpp" line="71"/>
         <source>Maximum per-connection receive buffer, &lt;n&gt;*1000 bytes (default: 10000)</source>
         <translation>Maximální velikost přijímacího bufferu pro každé spojení, &lt;n&gt;*1000 bytů (výchozí: 10000)</translation>
-    </message>
-    <message>
-        <location filename="../bitcoinstrings.cpp" line="9"/>
-        <source>Error: This transaction requires a transaction fee of at least %s because of its amount, complexity, or use of recently received funds  </source>
-        <translation>Chyba: Tahle transakce vyžaduje transakční poplatek nejméně %s kvůli velikosti zasílané částky, komplexnosti nebo použití nedávno přijatých mincí  </translation>
-    </message>
-    <message>
-        <location filename="../bitcoinstrings.cpp" line="14"/>
-        <source>Error: The transaction was rejected.  This might happen if some of the coins in your wallet were already spent, such as if you used a copy of wallet.dat and coins were spent in the copy but not marked as spent here.</source>
-        <translation>Chyba Transakce byla odmítnuta.  Tohle může nastat, pokud nějaké mince z tvé peněženky už jednou byly utraceny, například pokud používáš kopii souboru wallet.dat a mince byly utraceny v druhé kopii, ale nebyly označeny jako utracené v této.</translation>
     </message>
     <message>
         <location filename="../bitcoinstrings.cpp" line="18"/>
